import BN from "bn.js";
import { Address, beginCell, Cell, toNano, TonClient } from "ton";
import { ContractDeployer } from "./contract-deployer";

// TODO temporary
import axios from "axios";
import axiosThrottle from "axios-request-throttle";
import { parseGetMethodCall, waitForContractDeploy } from "./utils";
import {
  initData,
  mintBody,
  JETTON_MINTER_CODE,
  parseOnChainData,
  JettonMetaDataKeys,
} from "../contracts/jetton-minter";
import { Adapters } from "./wallets/types";
import { WalletService } from "./wallets";
axiosThrottle.use(axios, { requestsPerSecond: 0.9 }); // required since toncenter jsonRPC limits to 1 req/sec without API key

export const JETTON_DEPLOY_GAS = toNano(0.25);

export enum JettonDeployState {
  NOT_STARTED,
  BALANCE_CHECK,
  UPLOAD_IMAGE,
  UPLOAD_METADATA,
  AWAITING_MINTER_DEPLOY,
  AWAITING_JWALLET_DEPLOY,
  VERIFY_MINT,
  ALREADY_DEPLOYED,
  DONE,
}

export interface JettonDeployParams {
  jettonName: string;
  jettonSymbol: string;
  jettonDescripton?: string;
  owner: Address;
  imageUri?: string;
  amountToMint: BN;
  onProgress?: (state: JettonDeployState, error?: Error, msg?: string) => void;
}

export class JettonDeployController {
  #client: TonClient;

  constructor(client: TonClient) {
    this.#client = client;
  }

  async createJetton(
    params: JettonDeployParams,
    contractDeployer: ContractDeployer,
    adapterId: Adapters,
    session: any,
    walletService: WalletService
<<<<<<< HEAD
  ) {
=======
  ): Promise<Address> {
>>>>>>> ee83e986
    params.onProgress?.(JettonDeployState.BALANCE_CHECK);
    const balance = await this.#client.getBalance(params.owner);
    if (balance.lt(JETTON_DEPLOY_GAS)) throw new Error("Not enough balance in deployer wallet");

    const metadata: { [s in JettonMetaDataKeys]?: string } = {
      name: params.jettonName,
      symbol: params.jettonSymbol,
      description: params.jettonDescripton,
      image: params.imageUri
    };

    const deployParams = {
      code: JETTON_MINTER_CODE,
      data: initData(params.owner, metadata),
      deployer: params.owner,
      value: JETTON_DEPLOY_GAS,
      message: mintBody(params.owner, params.amountToMint),
    };

    const contractAddr = contractDeployer.addressForContract(deployParams);

    if (await this.#client.isContractDeployed(contractAddr)) {
      params.onProgress?.(JettonDeployState.ALREADY_DEPLOYED);
    } else {
      await contractDeployer.deployContract(deployParams, adapterId, session, walletService);
      params.onProgress?.(JettonDeployState.AWAITING_MINTER_DEPLOY);
      await waitForContractDeploy(contractAddr, this.#client);
    }

    const jettonDataRes = await this.#client.callGetMethod(contractAddr, "get_jetton_data");

    // eslint-disable-next-line @typescript-eslint/no-non-null-assertion
    const deployedOwnerAddress = (parseGetMethodCall(jettonDataRes.stack)[2] as Cell)
      .beginParse()
      .readAddress()!;
    if (deployedOwnerAddress.toFriendly() !== params.owner.toFriendly())
      throw new Error("Contract deployed incorrectly");

    // todo what's the deal with idx:false
    const jwalletAddressRes = await this.#client.callGetMethod(contractAddr, "get_wallet_address", [
      [
        "tvm.Slice",
        beginCell().storeAddress(params.owner).endCell().toBoc({ idx: false }).toString("base64"),
      ],
    ]);
    // eslint-disable-next-line @typescript-eslint/no-non-null-assertion
    const ownerJWalletAddr = (parseGetMethodCall(jwalletAddressRes.stack)[0] as Cell)
      .beginParse()
      .readAddress()!;

    params.onProgress?.(JettonDeployState.AWAITING_MINTER_DEPLOY);
    await waitForContractDeploy(ownerJWalletAddr, this.#client);

    params.onProgress?.(JettonDeployState.VERIFY_MINT, undefined, contractAddr.toFriendly()); // TODO better way of emitting the contract?

    const jwalletDataRes = await this.#client.callGetMethod(ownerJWalletAddr, "get_wallet_data");
    if (!(parseGetMethodCall(jwalletDataRes.stack)[0] as BN).eq(params.amountToMint))
      throw new Error("Mint fail");
    params.onProgress?.(JettonDeployState.DONE);

    return contractAddr;
  }

  async getJettonDetails(contractAddr: Address, owner: Address) {
    const jettonDataRes = await this.#client.callGetMethod(contractAddr, "get_jetton_data");

    const contentCell = parseGetMethodCall(jettonDataRes.stack)[3] as Cell;
    const dict = parseOnChainData(contentCell);

    const jwalletAdressRes = await this.#client.callGetMethod(contractAddr, "get_wallet_address", [
      [
        "tvm.Slice",
        beginCell().storeAddress(owner).endCell().toBoc({ idx: false }).toString("base64"),
      ],
    ]);
    // eslint-disable-next-line @typescript-eslint/no-non-null-assertion
    const ownerJWalletAddr = (parseGetMethodCall(jwalletAdressRes.stack)[0] as Cell)
      .beginParse()
      .readAddress()!;

    const jwalletDataRes = await this.#client.callGetMethod(ownerJWalletAddr, "get_wallet_data");

    return {
      jetton: { ...dict, contractAddress: contractAddr.toFriendly() },
      wallet: {
        jettonAmount: (parseGetMethodCall(jwalletDataRes.stack)[0] as BN).toString(),
        ownerJWallet: ownerJWalletAddr.toFriendly(),
        owner: owner.toFriendly(),
      },
    };
  }
}<|MERGE_RESOLUTION|>--- conflicted
+++ resolved
@@ -54,11 +54,7 @@
     adapterId: Adapters,
     session: any,
     walletService: WalletService
-<<<<<<< HEAD
-  ) {
-=======
   ): Promise<Address> {
->>>>>>> ee83e986
     params.onProgress?.(JettonDeployState.BALANCE_CHECK);
     const balance = await this.#client.getBalance(params.owner);
     if (balance.lt(JETTON_DEPLOY_GAS)) throw new Error("Not enough balance in deployer wallet");
